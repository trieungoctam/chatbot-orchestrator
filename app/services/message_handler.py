import asyncio
from typing import Dict, Any, Optional, List, Union
from dataclasses import dataclass
from abc import ABC, abstractmethod
import structlog
import json
import time
import uuid
import re
import hashlib
import random

from app.core.redis_client import get_redis_client
from app.core.database import async_session_factory
from app.crud.bot_crud import BotCRUD
from app.crud.core_ai_crud import CoreAICRUD
from app.crud.platform_crud import PlatformCRUD
from app.crud.conversation_crud import ConversationCRUD
from app.utils.common import history_parser
from app.clients.core_ai_client import get_ai_service
from app.clients.platform_client import PlatformClient, get_platform_client
from app.schemas.request import UpdateConversationRequest

logger = structlog.get_logger(__name__)

# Constants
LOCK_TTL_SECONDS = 3600  # 1 hour
JOB_TTL_SECONDS = 3600   # 1 hour
CACHE_TTL_SECONDS = 3600 # 1 hour
WORKER_TIMEOUT_SECONDS = 10
CLEANUP_MAX_AGE_HOURS = 24
MAX_HISTORY_LENGTH = 10000


@dataclass
class LockData:
    """Lock data structure."""
    conversation_id: str
    history_hash: int
    created_at: float
    lock_id: int  # Changed from str to int for timestamp
    consolidated_count: int = 1
    updated_at: Optional[float] = None
    ai_job_id: Optional[str] = None
    previous_ai_job_id: Optional[str] = None

    def to_dict(self) -> Dict[str, Any]:
        """Convert to dictionary."""
        return {
            "conversation_id": self.conversation_id,
            "history_hash": self.history_hash,
            "created_at": self.created_at,
            "updated_at": self.updated_at,
            "lock_id": self.lock_id,
            "ai_job_id": self.ai_job_id,
            "previous_ai_job_id": self.previous_ai_job_id,
            "consolidated_count": self.consolidated_count
        }

    @classmethod
    def from_dict(cls, data: Dict[str, Any]) -> 'LockData':
        """Create from dictionary."""
        return cls(
            conversation_id=data["conversation_id"],
            history_hash=data["history_hash"],
            created_at=data["created_at"],
            lock_id=data["lock_id"],
            consolidated_count=data.get("consolidated_count", 1),
            updated_at=data.get("updated_at"),
            ai_job_id=data.get("ai_job_id"),
            previous_ai_job_id=data.get("previous_ai_job_id")
        )

    @classmethod
    def generate_lock_id(cls) -> int:
        """Generate a new lock ID using hash-based approach with 1e9+7 for better distribution."""

        # # Create unique data combining timestamp, random, and process info for uniqueness
        # data = f"{time.time()}{random.randint(1, 1000000)}{id(cls)}"

        # # Create hash and convert to integer
        # hash_obj = hashlib.md5(data.encode())
        # hash_int = int.from_bytes(hash_obj.digest(), 'big')

        # # Apply modulo with large prime (1e9+7) for good distribution
        # MOD = 10000007
        # lock_id = (hash_int % MOD) + 1

        # lock_id = int(time.time() * 1000)

        lock_id = int(time.time())

        return lock_id


@dataclass
class JobData:
    """Job data structure."""
    job_id: str
    status: str
    created_at: float
    payload: Dict[str, Any]
    updated_at: Optional[float] = None
    processing_started_at: Optional[float] = None
    completed_at: Optional[float] = None
    error: Optional[str] = None

    def to_dict(self) -> Dict[str, Any]:
        """Convert to dictionary."""
        return {
            "job_id": self.job_id,
            "status": self.status,
            "created_at": self.created_at,
            "payload": self.payload,
            "updated_at": self.updated_at,
            "processing_started_at": self.processing_started_at,
            "completed_at": self.completed_at,
            "error": self.error
        }

    @classmethod
    def from_dict(cls, data: Dict[str, Any]) -> 'JobData':
        """Create from dictionary."""
        return cls(
            job_id=data["job_id"],
            status=data["status"],
            created_at=data["created_at"],
            payload=data["payload"],
            updated_at=data.get("updated_at"),
            processing_started_at=data.get("processing_started_at"),
            completed_at=data.get("completed_at"),
            error=data.get("error")
        )


class CacheProvider(ABC):
    """Abstract cache provider interface."""

    @abstractmethod
    async def get(self, key: str) -> Optional[str]:
        """Get value by key."""
        pass

    @abstractmethod
    async def set(self, key: str, value: str, ttl: int = None) -> bool:
        """Set value with optional TTL."""
        pass

    @abstractmethod
    async def delete(self, key: str) -> bool:
        """Delete key."""
        pass

    @abstractmethod
    async def keys(self, pattern: str) -> List[str]:
        """Get keys matching pattern."""
        pass


class RedisCacheProvider(CacheProvider):
    """Redis-based cache provider."""

    def __init__(self, redis_client):
        self.redis = redis_client

    async def get(self, key: str) -> Optional[str]:
        """Get value by key."""
        try:
            return await self.redis.get(key)
        except Exception as e:
            logger.warning("Redis get failed", key=key, error=str(e))
            return None

    async def set(self, key: str, value: str, ttl: int = None) -> bool:
        """Set value with optional TTL."""
        try:
            if ttl:
                result = await self.redis.set(key, value, ex=ttl)
            else:
                result = await self.redis.set(key, value)
            return bool(result)
        except Exception as e:
            logger.warning("Redis set failed", key=key, error=str(e))
            return False

    async def delete(self, key: str) -> bool:
        """Delete key."""
        try:
            result = await self.redis.delete(key)
            return bool(result)
        except Exception as e:
            logger.warning("Redis delete failed", key=key, error=str(e))
            return False

    async def keys(self, pattern: str) -> List[str]:
        """Get keys matching pattern."""
        try:
            return await self.redis.keys(pattern)
        except Exception as e:
            logger.warning("Redis keys failed", pattern=pattern, error=str(e))
            return []


class MemoryCacheProvider(CacheProvider):
    """In-memory fallback cache provider."""

    def __init__(self):
        self._cache = {}
        self._ttl_cache = {}

    async def get(self, key: str) -> Optional[str]:
        """Get value by key."""
        # Check TTL
        if key in self._ttl_cache and time.time() > self._ttl_cache[key]:
            self._cache.pop(key, None)
            self._ttl_cache.pop(key, None)
            return None

        return self._cache.get(key)

    async def set(self, key: str, value: str, ttl: int = None) -> bool:
        """Set value with optional TTL."""
        self._cache[key] = value
        if ttl:
            self._ttl_cache[key] = time.time() + ttl
        return True

    async def delete(self, key: str) -> bool:
        """Delete key."""
        deleted = key in self._cache
        self._cache.pop(key, None)
        self._ttl_cache.pop(key, None)
        return deleted

    async def keys(self, pattern: str) -> List[str]:
        """Get keys matching pattern."""
        # Simple pattern matching for fallback
        import fnmatch
        return [key for key in self._cache.keys() if fnmatch.fnmatch(key, pattern)]


class CacheManager:
    """Manages cache operations with fallback."""

    def __init__(self, redis_client=None):
        if redis_client:
            self.primary = RedisCacheProvider(redis_client)
        else:
            self.primary = None
        self.fallback = MemoryCacheProvider()

    async def get_json(self, key: str) -> Optional[Dict[str, Any]]:
        """Get JSON value by key."""
        value = await self._get(key)
        if value:
            try:
                return json.loads(value)
            except json.JSONDecodeError:
                logger.warning("Invalid JSON in cache", key=key)
        return None

    async def set_json(self, key: str, value: Dict[str, Any], ttl: int = None) -> bool:
        """Set JSON value with optional TTL."""
        try:
            json_str = json.dumps(value)
            return await self._set(key, json_str, ttl)
        except (TypeError, ValueError) as e:
            logger.warning("Failed to serialize JSON", key=key, error=str(e))
            return False

    async def delete(self, key: str) -> bool:
        """Delete key from cache."""
        success = False
        if self.primary:
            success = await self.primary.delete(key)
        # Always try fallback as well
        fallback_success = await self.fallback.delete(key)
        return success or fallback_success

    async def keys(self, pattern: str) -> List[str]:
        """Get keys matching pattern."""
        if self.primary:
            return await self.primary.keys(pattern)
        return await self.fallback.keys(pattern)

    async def _get(self, key: str) -> Optional[str]:
        """Get with fallback."""
        if self.primary:
            value = await self.primary.get(key)
            if value is not None:
                return value
        return await self.fallback.get(key)

    async def _set(self, key: str, value: str, ttl: int = None) -> bool:
        """Set with fallback."""
        success = False
        if self.primary:
            success = await self.primary.set(key, value, ttl)
        # Always set in fallback as well
        fallback_success = await self.fallback.set(key, value, ttl)
        return success or fallback_success


class MessageLockManager:
    """Enhanced message lock manager with proper abstractions."""

    def __init__(self, cache_manager: CacheManager):
        self.cache = cache_manager
        self.lock_prefix = "msg_lock:"

    async def check_and_acquire_lock(
        self,
        conversation_id: str,
        history: str,
        resources: Optional[Dict[str, Any]] = None
    ) -> Dict[str, Any]:
        """Check if conversation needs lock and acquire if necessary."""
        lock_key = f"{self.lock_prefix}{conversation_id}"

        try:
            # Check for existing lock
            existing_lock_data = await self.cache.get_json(lock_key)
            existing_lock = LockData.from_dict(existing_lock_data) if existing_lock_data else None

            if existing_lock:
                return await self._handle_existing_lock(existing_lock, conversation_id, history, lock_key)
            else:
                return await self._acquire_new_lock(conversation_id, history, lock_key)

        except Exception as e:
            logger.error("Error in lock check and acquire", error=str(e))
            return await self._create_fallback_lock(conversation_id, history, lock_key)

    async def _handle_existing_lock(
        self,
        existing_lock: LockData,
        conversation_id: str,
        history: str,
        lock_key: str
    ) -> Dict[str, Any]:
        """Handle existing lock found."""
        logger.info("Existing lock found, cancelling current job and reprocessing",
                   conversation_id=conversation_id,
                   existing_ai_job_id=existing_lock.ai_job_id)

        updated_lock = LockData(
            conversation_id=conversation_id,
            history_hash=hash(history),
            created_at=existing_lock.created_at,
            updated_at=time.time(),
            lock_id=existing_lock.lock_id,
            previous_ai_job_id=existing_lock.ai_job_id,
            consolidated_count=existing_lock.consolidated_count + 1
        )

        await self.cache.set_json(lock_key, updated_lock.to_dict(), LOCK_TTL_SECONDS)

        return {
            "action": "lock_updated_cancel_and_reprocess",
            "should_call_ai": True,
            "should_cancel_previous": True,
            "previous_ai_job_id": existing_lock.ai_job_id,
            "consolidated_message_count": updated_lock.consolidated_count,
            "lock_data": {
                "lock_id": updated_lock.lock_id,
                "conversation_id": conversation_id,
                "updated": True
            }
        }

    async def _acquire_new_lock(self, conversation_id: str, history: str, lock_key: str) -> Dict[str, Any]:
        """Acquire new lock."""
        new_lock = LockData(
            conversation_id=conversation_id,
            history_hash=hash(history),
            created_at=time.time(),
            lock_id=LockData.generate_lock_id(),
            consolidated_count=1
        )

        success = await self.cache.set_json(lock_key, new_lock.to_dict(), LOCK_TTL_SECONDS)

        if success:
            return {
                "action": "lock_acquired",
                "should_call_ai": True,
                "should_cancel_previous": False,
                "consolidated_message_count": 1,
                "lock_data": {
                    "lock_id": new_lock.lock_id,
                    "conversation_id": conversation_id,
                    "updated": False
                }
            }
        else:
            return {
                "action": "lock_exists",
                "should_call_ai": False,
                "should_cancel_previous": False,
                "consolidated_message_count": 0,
                "lock_data": None
            }

    async def _create_fallback_lock(self, conversation_id: str, history: str, lock_key: str) -> Dict[str, Any]:
        """Create fallback lock on error."""
        fallback_lock = LockData(
            conversation_id=conversation_id,
            history_hash=hash(history),
            created_at=time.time(),
            lock_id=LockData.generate_lock_id(),
            consolidated_count=1
        )

        await self.cache.set_json(lock_key, fallback_lock.to_dict(), LOCK_TTL_SECONDS)

        return {
            "action": "lock_acquired_fallback",
            "should_call_ai": True,
            "should_cancel_previous": False,
            "consolidated_message_count": 1,
            "lock_data": {
                "lock_id": fallback_lock.lock_id,
                "conversation_id": conversation_id,
                "updated": False
            }
        }

    async def release_lock(self, conversation_id: str) -> bool:
        """Release conversation lock."""
        lock_key = f"{self.lock_prefix}{conversation_id}"
        return await self.cache.delete(lock_key)

    async def get_lock_info(self, conversation_id: str) -> Optional[LockData]:
        """Get lock information for conversation."""
        lock_key = f"{self.lock_prefix}{conversation_id}"
        lock_data = await self.cache.get_json(lock_key)
        return LockData.from_dict(lock_data) if lock_data else None

    async def update_lock_with_ai_job(self, conversation_id: str, ai_job_id: str) -> bool:
        """Update lock with AI job ID."""
        lock_key = f"{self.lock_prefix}{conversation_id}"

        try:
            lock_data = await self.cache.get_json(lock_key)
            if lock_data:
                lock = LockData.from_dict(lock_data)
                lock.ai_job_id = ai_job_id
                lock.updated_at = time.time()
                return await self.cache.set_json(lock_key, lock.to_dict(), LOCK_TTL_SECONDS)
            return False
        except Exception as e:
            logger.warning("Failed to update lock with AI job", error=str(e))
            return False


class BackgroundJobManager:
    """Enhanced background job manager with proper abstractions."""

    def __init__(self, cache_manager: CacheManager, parent_handler=None):
        self.cache = cache_manager
        self.job_prefix = "ai_job:"
        self.parent_handler = parent_handler
        self._worker_task = None
        self._worker_running = False
        self._processing_queue = asyncio.Queue()

    async def create_ai_processing_job(self, payload: Dict[str, Any]) -> str:
        """Create an AI processing job."""
        job_id = str(time.time())

        job = JobData(
            job_id=job_id,
            status="pending",
            created_at=time.time(),
            payload=payload
        )

        job_key = f"{self.job_prefix}{job_id}"
        await self.cache.set_json(job_key, job.to_dict(), JOB_TTL_SECONDS)

        # Queue the job for processing
        await self._queue_job_for_processing(job_id)
        return job_id

    async def get_job_status(self, job_id: str) -> Dict[str, Any]:
        """Get job status."""
        job_key = f"{self.job_prefix}{job_id}"
        job_data = await self.cache.get_json(job_key)

        if job_data:
            return job_data

        return {
            "job_id": job_id,
            "status": "not_found",
            "error": "Job not found"
        }

    async def cancel_job(self, job_id: str) -> bool:
        """Cancel a job."""
        try:
            await self._update_job_status(job_id, "cancelled", {
                "cancelled_at": time.time(),
                "reason": "cancelled_by_user"
            })
            logger.info("Job cancelled successfully", job_id=job_id)
            return True
        except Exception as e:
            logger.error("Failed to cancel job", job_id=job_id, error=str(e))
            return False

    async def _update_job_status(self, job_id: str, status: str, additional_data: Dict = None):
        """Update job status."""
        job_key = f"{self.job_prefix}{job_id}"

        try:
            job_data = await self.cache.get_json(job_key)
            if job_data:
                job = JobData.from_dict(job_data)
                job.status = status
                job.updated_at = time.time()

                if additional_data:
                    # Update the job data dict directly for additional fields
                    job_dict = job.to_dict()
                    job_dict.update(additional_data)
                    await self.cache.set_json(job_key, job_dict, JOB_TTL_SECONDS)
                else:
                    await self.cache.set_json(job_key, job.to_dict(), JOB_TTL_SECONDS)

                logger.info("Job status updated",
                           job_id=job_id,
                           status=status,
                           additional_data=additional_data)
        except Exception as e:
            logger.warning("Failed to update job status", job_id=job_id, error=str(e))

    async def _check_job_cancellation(self, job_id: str) -> bool:
        """Check if a job has been cancelled."""
        try:
            job_status = await self.get_job_status(job_id)
            return job_status.get("status") == "cancelled"
        except Exception as e:
            logger.warning("Failed to check job cancellation status", job_id=job_id, error=str(e))
            return False

    async def _process_ai_job(self, job_id: str):
        """Process AI job using real AI service."""
        job_key = f"{self.job_prefix}{job_id}"

        # Check if job was cancelled before processing
        if await self._check_job_cancellation(job_id):
            logger.info("Job was cancelled before processing started", job_id=job_id)
            return

        # Update status to processing
        await self._update_job_status(job_id, "processing", {
            "processing_started_at": time.time()
        })

        try:
            # Get job data
            job_data = await self.cache.get_json(job_key)
            if not job_data:
                await self._update_job_status(job_id, "failed", {
                    "error": "Job data not found",
                    "completed_at": time.time()
                })
                return

            # Check for cancellation after fetching job data
            if await self._check_job_cancellation(job_id):
                logger.info("Job was cancelled during data fetching", job_id=job_id)
                return

            # Process the job
            result = await self._execute_ai_processing(job_id, job_data)

            if not await self._check_job_cancellation(job_id):
                await self._handle_ai_result(job_id, job_data, result)

        except Exception as e:
            if not await self._check_job_cancellation(job_id):
                logger.error("AI job processing error", job_id=job_id, error=str(e))
                await self._update_job_status(job_id, "failed", {
                    "error": f"Job processing exception: {str(e)}",
                    "completed_at": time.time()
                })

    async def _execute_ai_processing(self, job_id: str, job_data: Dict[str, Any]) -> Dict[str, Any]:
        """Execute AI processing for the job."""
        payload = job_data.get("payload", {})
        conversation_id = payload.get("conversation_id")
        messages = payload.get("messages", [])
        bot_config = payload.get("bot_config", {})
        ai_config = payload.get("ai_config", {})
        resources = payload.get("resources", {})
        lock_id = payload.get("lock_id", "")

        ai_service = get_ai_service()

        # Final check for cancellation before AI processing
        if await self._check_job_cancellation(job_id):
            logger.info("Job was cancelled before AI processing", job_id=job_id)
            return {"success": False, "error": "Job cancelled"}

        # Process with AI service
        return await ai_service.process_job(
            job_id=job_id,
            conversation_id=conversation_id,
            messages=messages,
            context={
                "bot_config": bot_config,
                "ai_config": ai_config,
                "resources": resources,
                "lock_id": lock_id
            },
            core_ai_id=ai_config.get("core_ai_id")
        )

    async def _handle_ai_result(self, job_id: str, job_data: Dict[str, Any], ai_result: Dict[str, Any]):
        """Handle AI processing result."""
        if ai_result.get("success"):
            await self._handle_successful_ai_result(job_id, job_data, ai_result)
        else:
            await self._handle_failed_ai_result(job_id, ai_result)

    async def _handle_successful_ai_result(self, job_id: str, job_data: Dict[str, Any], ai_result: Dict[str, Any]):
        """Handle successful AI processing result."""
        payload = job_data.get("payload", {})
        conversation_id = payload.get("conversation_id")
        platform_conversation_id = payload.get("platform_conversation_id", "")
        platform_config = payload.get("platform_config", {})
        history = payload.get("history", "")
        # First, update job status to completed
        await self._update_job_status(job_id, "completed", {
            "ai_response": ai_result.get("data", {}),
            "ai_action": ai_result.get("action", ""),
            "processing_time_ms": ai_result.get("processing_time_ms"),
            "conversation_turns": ai_result.get("conversation_turns", 0),
            "completed_at": time.time()
        })

        logger.info("AI job completed successfully",
                   job_id=job_id,
                   conversation_id=conversation_id,
                   ai_action=ai_result.get("action", ""))

        # Note: History saving and lock removal now happens in platform actions before execution

        # Now execute platform actions (which will save history and remove lock first)
        logger.info("Starting platform actions - will save history and remove lock first",
                   job_id=job_id,
                   conversation_id=conversation_id,
                   ai_action=ai_result.get("action", ""))

        await self._handle_platform_actions(job_id, conversation_id, platform_conversation_id,
                                           platform_config, ai_result, history)

    async def _handle_failed_ai_result(self, job_id: str, ai_result: Dict[str, Any]):
        """Handle failed AI processing result."""
        await self._update_job_status(job_id, "failed", {
            "error": ai_result.get("error", "AI processing failed"),
            "ai_action": ai_result.get("action", ""),
            "processing_time_ms": ai_result.get("processing_time_ms"),
            "completed_at": time.time()
        })
        logger.error("AI job failed", job_id=job_id, error=ai_result.get("error"))

        # For failed processing, keep the lock active to allow conversation continuation
        try:
            # Extract conversation_id from job data if available
            job_data = await self.cache.get_json(f"{self.job_prefix}{job_id}")
            if job_data:
                payload = job_data.get("payload", {})
                conversation_id = payload.get("conversation_id")
                if conversation_id:
                    await self._update_lock_for_continuation(conversation_id, job_id, ai_result)
                    logger.info("Lock updated for conversation continuation after failed AI processing",
                               job_id=job_id,
                               conversation_id=conversation_id)
                else:
                    logger.warning("No conversation_id found in job payload for lock update",
                                 job_id=job_id)
            else:
                logger.warning("No job data found for lock update",
                             job_id=job_id)
        except Exception as e:
            logger.error("Failed to update lock for continuation after failure",
                        job_id=job_id,
                        error=str(e))

    async def _handle_platform_actions(
        self,
        job_id: str,
        conversation_id: str,
        platform_conversation_id: str,
        platform_config: Dict[str, Any],
        ai_result: Dict[str, Any],
        history: str
    ):
        """Handle platform actions after AI processing."""
        try:
            ai_action = ai_result.get("action", "")
            ai_response = ai_result.get("data", {})

            if ai_action == "OUT_OF_SCOPE":
                ai_action = "NOTIFY"

            platform_client = get_platform_client()
            platform_id = platform_config.get("id")

            logger.info("Starting platform history validation",
                       job_id=job_id,
                       conversation_id=conversation_id,
                       platform_id=platform_id)

            # Check for history updates
<<<<<<< HEAD
            print("========== Platform Conversation ID ==========")
            print(platform_conversation_id)
            print("========== Conversation ID ==========")
            print(conversation_id)
=======
            print("================== Platform Conversation ID: ", platform_conversation_id)
>>>>>>> a48b2765
            latest_history = await platform_client.get_conversation_history(
                conversation_id=platform_conversation_id,
                platform_config=platform_config
            )

            new_history = latest_history.get("history", "")
            old_history = history

            # Handle None case for old_history and compare lengths safely
            if old_history is None:
                old_history = ""

            if new_history != old_history:
                # Handle updated history
                print("========== Cancel Job ==========")
                print("========== New Job ==========")
                await self._handle_history_update(job_id, conversation_id, platform_conversation_id, new_history, latest_history)
                return

            # Here , save history to database
            try:
                await self.parent_handler._save_history_to_database_from_platform(conversation_id, platform_conversation_id, platform_config)
                logger.info("History saved to database before platform action execution",
                           job_id=job_id,
                           conversation_id=conversation_id,
                           ai_action=ai_action)
            except Exception as e:
                logger.error("Failed to save history to database before platform actions",
                            job_id=job_id,
                            conversation_id=conversation_id,
                            error=str(e))

            # Remove lock after saving history (before platform actions)
            try:
                await self.parent_handler._remove_lock_from_platform_actions(conversation_id, job_id, ai_action)
                logger.info("Lock removed before platform action execution",
                           job_id=job_id,
                           conversation_id=conversation_id,
                           ai_action=ai_action)
            except Exception as e:
                logger.error("Failed to remove lock before platform actions",
                            job_id=job_id,
                            conversation_id=conversation_id,
                            error=str(e))

            # Execute platform action
            await self.parent_handler._execute_platform_action(
                ai_action, ai_response, platform_conversation_id, platform_config, job_id, platform_client
            )

        except Exception as e:
            logger.error("Error during platform action execution",
                       job_id=job_id,
                       conversation_id=conversation_id,
                       error=str(e))
            await self._update_job_status(job_id, "completed_with_error", {
                "ai_action": ai_action,
                "platform_error": str(e),
                "completed_at": time.time()
            })

    async def _handle_history_update(
        self,
        job_id: str,
        conversation_id: str,
        platform_conversation_id: str,
        new_history: str,
        latest_history: Dict[str, Any]
    ):
        """Handle platform history update."""
        logger.info("Platform history updated, proceeding with message request",
                   job_id=job_id,
                   conversation_id=conversation_id)

        resources = latest_history.get("resources", {})
        await self.parent_handler._set_cached_history(conversation_id, new_history)

        # Trigger new message handling
        bot_config = await self.parent_handler.bot_config_service.get_bot_config(conversation_id)
        await self.parent_handler.handle_message_request(
            conversation_id=platform_conversation_id,
            bot_id=bot_config.get("bot_id"),
            history=new_history,
            resources=resources
        )

    async def start_background_worker(self):
        """Start background worker."""
        if self._worker_running:
            logger.warning("Background worker already running")
            logger.info("Background worker already running")
            return

        self._worker_running = True
        self._worker_task = asyncio.create_task(self._worker_loop())
        logger.info("Background worker started")

    async def stop_background_worker(self):
        """Stop background worker."""
        if not self._worker_running:
            logger.warning("Background worker not running")
            return

        self._worker_running = False

        if self._worker_task:
            try:
                self._worker_task.cancel()
                await self._worker_task
            except asyncio.CancelledError:
                pass
            except Exception as e:
                logger.error("Error stopping background worker", error=str(e))
            finally:
                self._worker_task = None

        logger.info("Background worker stopped")

    async def _worker_loop(self):
        """Main worker loop that processes jobs from the queue."""
        logger.info("Background worker loop started")

        while self._worker_running:
            try:
                job_id = await asyncio.wait_for(
                    self._processing_queue.get(),
                    timeout=WORKER_TIMEOUT_SECONDS
                )

                if job_id:
                    await self._process_ai_job(job_id)
                    self._processing_queue.task_done()

            except asyncio.TimeoutError:
                continue
            except asyncio.CancelledError:
                logger.info("Worker loop cancelled")
                break
            except Exception as e:
                logger.error("Error in worker loop", error=str(e))
                await asyncio.sleep(1)

        logger.info("Background worker loop stopped")

    async def _queue_job_for_processing(self, job_id: str):
        """Queue a job for background processing."""
        try:
            if self._worker_running:
                await self._processing_queue.put(job_id)
            else:
                # Auto-start worker if not running (self-healing)
                logger.warning("Background worker not running, attempting to start it", job_id=job_id)
                try:
                    await self.start_background_worker()
                    if self._worker_running:
                        await self._processing_queue.put(job_id)
                        logger.info("Background worker restarted and job queued", job_id=job_id)
                    else:
                        logger.error("Failed to restart background worker, processing job immediately", job_id=job_id)
                        asyncio.create_task(self._process_ai_job(job_id))
                except Exception as worker_start_error:
                    logger.error("Failed to start background worker",
                               job_id=job_id,
                               error=str(worker_start_error))
                    asyncio.create_task(self._process_ai_job(job_id))
        except Exception as e:
            logger.error("Failed to queue job", job_id=job_id, error=str(e))
            asyncio.create_task(self._process_ai_job(job_id))

    async def get_worker_status(self) -> Dict[str, Any]:
        """Get worker status."""
        return {
            "worker_running": self._worker_running,
            "worker_task_active": bool(self._worker_task and not self._worker_task.done()),
            "queue_size": self._processing_queue.qsize(),
            "status": "healthy" if self._worker_running else "stopped"
        }

    async def close(self):
        """Close job manager."""
        logger.info("Closing background job manager")
        await self.stop_background_worker()

        # Clear any remaining jobs in queue
        while not self._processing_queue.empty():
            try:
                self._processing_queue.get_nowait()
                self._processing_queue.task_done()
            except asyncio.QueueEmpty:
                break

        logger.info("Background job manager closed")


class BotConfigService:
    """Service for retrieving bot configuration."""

    async def get_bot_config(self, section_id: str) -> Dict[str, Any]:
        """Get bot configuration for conversation."""
        try:
            async with async_session_factory() as session:
                conversation_crud = ConversationCRUD(session)
                bot_crud = BotCRUD(session)

                conversation = await conversation_crud.get_by_id(section_id)
                if not conversation:
                    return await self._get_default_bot_config()

                bot = await bot_crud.get_by_id(conversation.bot_id)
                if not bot:
                    return await self._get_default_bot_config()

                return {
                    "bot_id": str(bot.id),
                    "name": bot.name,
                    "description": bot.description,
                    "language": bot.language,
                    "is_active": bot.is_active,
                    "core_ai_id": str(bot.core_ai_id),
                    "platform_id": str(bot.platform_id),
                    "meta_data": bot.meta_data
                }
        except Exception as e:
            logger.error("Error getting bot config", error=str(e))
            return await self._get_default_bot_config()

    async def _get_default_bot_config(self) -> Dict[str, Any]:
        """Get default bot configuration."""
        return {
            "bot_id": "default",
            "name": "Default Bot",
            "description": "Default bot configuration",
            "language": "vi",
            "is_active": True,
            "core_ai_id": "default",
            "platform_id": "default",
            "meta_data": {}
        }


class HistoryProcessor:
    """Handles history processing operations."""

    def __init__(self, cache_manager: CacheManager):
        self.cache = cache_manager
        self.history_cache_prefix = "processed_history:"

    async def cut_old_history(self, section_id: str, current_history: str) -> str:
        """Cut old history from new history and return only the new part."""
        try:
            old_history = await self.get_cached_history(section_id)
            if not old_history:
                old_history = await self._get_processed_history_from_db(section_id)
                print("####### old_history from db", old_history)

            if old_history:
                print("####### old_history", old_history)
                new_history_part = self._cut_history_string(current_history, old_history)
                print("####### new_history_part", new_history_part)
                await self.set_cached_history(section_id, current_history)

                return new_history_part
            else:
                return current_history

        except Exception as e:
            logger.warning("Failed to cut old history, using full history",
                          section_id=section_id, error=str(e))
            return current_history

    async def get_cached_history(self, conversation_id: str) -> Optional[str]:
        """Get cached processed history."""
        try:
            cache_key = f"{self.history_cache_prefix}{conversation_id}"
            cached_data = await self.cache.get_json(cache_key)

            if cached_data:
                return cached_data.get("history", "")
            return None

        except Exception as e:
            logger.warning("Failed to get cached history",
                          conversation_id=conversation_id, error=str(e))
            return None

    async def set_cached_history(self, conversation_id: str, history: str) -> bool:
        """Set cached history."""
        try:
            cache_key = f"{self.history_cache_prefix}{conversation_id}"
            cache_data = {
                "history": history,
                "processed_at": time.time(),
                "history_length": len(history)
            }
            return await self.cache.set_json(cache_key, cache_data, CACHE_TTL_SECONDS)

        except Exception as e:
            logger.error("Error setting cached history", error=str(e))
            return False

    async def _get_processed_history_from_db(self, conversation_id: str) -> Optional[str]:
        """Get last processed history from database."""
        try:
            async with async_session_factory() as session:
                conversation_crud = ConversationCRUD(session)
                conversation = await conversation_crud.get_by_id_simple(uuid.UUID(conversation_id))

                if conversation and conversation.history:
                    return conversation.history
                return None

        except Exception as e:
            logger.warning("Failed to get history from database",
                          conversation_id=conversation_id, error=str(e))
            return None

    def _cut_history_string(self, current_history: str, old_history: str) -> str:
        """Cut old history from current history using suffix-prefix matching algorithm."""
        try:
            if not old_history:
                return current_history

            # Case 1: Old history is completely contained in current history
            if old_history in current_history:
                old_end_position = current_history.find(old_history) + len(old_history)
                new_part = current_history[old_end_position:]  # Don't strip here to preserve intentional spaces
                return new_part

            # Case 2: Find the longest prefix of current_history that matches a suffix of old_history
            max_overlap_length = 0

            # Check all possible prefixes of current_history
            for i in range(1, len(current_history) + 1):
                prefix = current_history[:i]  # First i characters of current_history

                if old_history.endswith(prefix):
                    max_overlap_length = len(prefix)

            if max_overlap_length > 0:
                # Cut the matching prefix from the beginning of current_history
                new_part = current_history[max_overlap_length:]  # Don't strip to preserve spaces
                return new_part

            # Case 3: No overlap found, return entire current history
            return current_history

        except Exception as e:
            logger.warning("Failed to cut old history using suffix algorithm", error=str(e))
            return current_history

    def parse_history(self, history: str, conversation_id: Optional[str] = None) -> List[Dict[str, Any]]:
        """Parse and chunk history into structured messages."""
        try:
            if not history:
                return []

            message_data = []
            patterns = [
                (r'<USER>(.*?)</USER>', 'user'),
                (r'<BOT>(.*?)</BOT>', 'bot'),
                (r'<SALE>(.*?)</SALE>', 'sale')
            ]

            for pattern, role in patterns:
                for match in re.finditer(pattern, history, re.DOTALL):
                    message_data.append({
                        "role": role,
                        "content": match.group(1).strip(),
                        "timestamp": time.time(),
                        "position": match.start()
                    })

            # Sort by position and clean up
            message_data.sort(key=lambda x: x["position"])

            messages = []
            for msg in message_data:
                if msg["role"] == "user":
                    messages.append({
                        "role": "user" if msg["role"] == "user" else "assistant",
                        "content": msg["content"],
                        "timestamp": msg["timestamp"]
                    })

            return messages

        except Exception as e:
            logger.error("Error in history processing", error=str(e))
            # Fallback: truncate and return as single message
            truncated_history = history[-MAX_HISTORY_LENGTH:] if len(history) > MAX_HISTORY_LENGTH else history
            return [{"role": "user", "content": truncated_history, "timestamp": time.time()}]


class ConfigurationService:
    """Service for retrieving various configurations."""

    async def get_ai_config(self, core_ai_id: str) -> Dict[str, Any]:
        """Get AI core configuration."""
        try:
            async with async_session_factory() as session:
                core_ai_crud = CoreAICRUD(session)

                if core_ai_id and core_ai_id != "default":
                    core_ai = await core_ai_crud.get_by_id(uuid.UUID(core_ai_id))
                    if core_ai and core_ai.is_active:
                        return {
                            "core_ai_id": str(core_ai.id),
                            "name": core_ai.name,
                            "api_endpoint": core_ai.api_endpoint,
                            "auth_required": core_ai.auth_required,
                            "auth_token": core_ai.auth_token,
                            "timeout_seconds": core_ai.timeout_seconds,
                            "meta_data": core_ai.meta_data
                        }

                return self._get_default_ai_config()

        except Exception as e:
            logger.error("Error getting AI config", error=str(e))
            return self._get_default_ai_config()

    async def get_platform_config(self, platform_id: str) -> Dict[str, Any]:
        """Get platform configuration."""
        try:
            async with async_session_factory() as session:
                platform_crud = PlatformCRUD(session)

                if platform_id and platform_id != "default":
                    try:
                        platform = await platform_crud.get_by_id_with_actions(uuid.UUID(platform_id))
                        if platform and platform.is_active:
                            # Handle actions safely - they might be Pydantic models or dicts
                            actions = []
                            if platform.actions:
                                logger.debug("Processing platform actions",
                                           platform_id=platform_id,
                                           actions_count=len(platform.actions),
                                           actions_type=type(platform.actions).__name__)

                                for i, action in enumerate(platform.actions):
                                    logger.debug("Processing action",
                                               action_index=i,
                                               action_type=type(action).__name__,
                                               has_model_dump=hasattr(action, 'model_dump'),
                                               is_dict=isinstance(action, dict))

                                    try:
                                        if hasattr(action, 'model_dump'):
                                            # It's a Pydantic model
                                            action_dict = action.model_dump()
                                            actions.append(action_dict)
                                            logger.debug("Successfully converted Pydantic model to dict", action_index=i)
                                        elif isinstance(action, dict):
                                            # It's already a dictionary
                                            actions.append(action)
                                            logger.debug("Used existing dictionary", action_index=i)
                                        else:
                                            # Convert to dict if possible
                                            try:
                                                action_dict = dict(action)
                                                actions.append(action_dict)
                                                logger.debug("Successfully converted object to dict", action_index=i)
                                            except Exception as convert_error:
                                                logger.warning("Unable to convert action to dict",
                                                             action_index=i,
                                                             action=str(action),
                                                             error=str(convert_error))
                                                actions.append({})
                                    except Exception as action_error:
                                        logger.error("Error processing action",
                                                   action_index=i,
                                                   action_type=type(action).__name__,
                                                   error=str(action_error))
                                        # Add empty dict to prevent index issues
                                        actions.append({})

                                logger.debug("Finished processing actions",
                                           total_actions=len(actions),
                                           platform_id=platform_id)

                            return {
                                "id": str(platform.id),
                                "platform_id": str(platform.id),
                                "name": platform.name,
                                "description": platform.description,
                                "base_url": platform.base_url,
                                "auth_required": platform.auth_required,
                                "auth_token": platform.auth_token,
                                "rate_limit_per_minute": platform.rate_limit_per_minute,
                                "meta_data": platform.meta_data,
                                "actions": actions
                            }
                    except Exception as platform_retrieval_error:
                        logger.error("Error retrieving platform from database",
                                   platform_id=platform_id,
                                   error=str(platform_retrieval_error))
                        # Fall through to default config

                return self._get_default_platform_config()

        except Exception as e:
            logger.error("Error getting platform config",
                       platform_id=platform_id,
                       error=str(e))
            return self._get_default_platform_config()

    def _get_default_ai_config(self) -> Dict[str, Any]:
        """Get default AI configuration."""
        return {
            "core_ai_id": "default",
            "name": "Default AI",
            "api_endpoint": "http://localhost:8000",
            "auth_required": False,
            "timeout_seconds": 30,
            "meta_data": {}
        }

    def _get_default_platform_config(self) -> Dict[str, Any]:
        """Get default platform configuration."""
        return {
            "id": "default",
            "platform_id": "default",
            "name": "Default Platform",
            "description": "Default platform",
            "base_url": "http://localhost:8000",
            "auth_required": False,
            "rate_limit_per_minute": 60,
            "meta_data": {},
            "actions": []
        }


class MessageHandler:
    """Enhanced MessageHandler with improved architecture."""

    def __init__(self):
        self.cache_manager = None
        self.lock_manager = None
        self.background_job_manager = None
        self.bot_config_service = BotConfigService()
        self.history_processor = None
        self.config_service = ConfigurationService()
        self._initialized = False

    async def initialize(self):
        """Initialize all components."""
        if self._initialized:
            return

        try:
            # Initialize cache manager
            try:
                redis_client = await get_redis_client()
                self.cache_manager = CacheManager(redis_client)
                logger.info("MessageHandler Redis connection established")
            except Exception as redis_error:
                logger.warning("Redis connection failed, using fallback", error=str(redis_error))
                self.cache_manager = CacheManager(None)

            # Initialize all components
            self.lock_manager = MessageLockManager(self.cache_manager)
            self.background_job_manager = BackgroundJobManager(self.cache_manager, self)
            self.history_processor = HistoryProcessor(self.cache_manager)

            self._initialized = True
            logger.info("Enhanced message handler initialized successfully",
                       redis_available=bool(self.cache_manager.primary))

        except Exception as e:
            logger.error("Failed to initialize message handler", error=str(e))
            self._initialized = True  # Allow degraded mode

    async def handle_message_request(
        self,
        conversation_id: str,
        bot_id: str,
        history: str,
        resources: Optional[Dict[str, Any]] = None,
    ) -> Dict[str, Any]:
        """Main entry point for message handling."""
        if not self._initialized:
            await self.initialize()

        logger.info("Handling message request",
                   bot_id=bot_id,
                   conversation_id=conversation_id,
                   history_length=len(history))

        try:
            # Get or create conversation
            section_id = await self._get_or_create_conversation(conversation_id, bot_id)

            # Process history
            effective_history = await self.history_processor.cut_old_history(section_id, history)

            if len(effective_history) != len(history):
                logger.info("Cut old history from new history",
                           section_id=section_id,
                           original_length=len(history),
                           effective_length=len(effective_history))

            # Get configurations
            bot_config = await self.bot_config_service.get_bot_config(section_id)
            ai_config = await self.config_service.get_ai_config(bot_config.get("core_ai_id"))
            platform_config = await self.config_service.get_platform_config(bot_config.get("platform_id"))

            # Parse messages
            parsed_messages = self.history_processor.parse_history(effective_history, section_id)
            logger.info("Parsed messages", parsed_messages=parsed_messages)
            print("Parsed messages", json.dumps(parsed_messages, indent=4))

            # Handle locking and job creation
            return await self._handle_locking_and_processing(
                section_id, conversation_id, effective_history, parsed_messages, history,
                bot_config, ai_config, platform_config, resources
            )

        except Exception as e:
            logger.error("Message handling failed",
                        conversation_id=conversation_id, error=str(e))
            return {
                "success": False,
                "status": "failed",
                "error": str(e),
                "message": f"Message processing failed: {str(e)}"
            }

    async def _get_or_create_conversation(self, conversation_id: str, bot_id: str) -> str:
        """Get or create conversation and return section_id."""
        async with async_session_factory() as session:
            conversation_crud = ConversationCRUD(session)
            conversation = await conversation_crud.get_by_conversation_id(conversation_id)

            if not conversation:
                conversation = await conversation_crud.create_conversation_by_bot_and_conversation_id(
                    uuid.UUID(bot_id), conversation_id
                )

            return str(conversation.id)

    async def _handle_locking_and_processing(
        self,
        section_id: str,
        conversation_id: str,
        effective_history: str,
        parsed_messages: List[Dict[str, Any]],
        history: str,
        bot_config: Dict[str, Any],
        ai_config: Dict[str, Any],
        platform_config: Dict[str, Any],
        resources: Optional[Dict[str, Any]]
    ) -> Dict[str, Any]:
        """Handle message locking and processing logic."""
        # Check lock and consolidate messages
        lock_result = await self.lock_manager.check_and_acquire_lock(
            conversation_id=section_id,
            history=effective_history,
            resources=resources
        )

        logger.info("Lock check completed",
                   action=lock_result["action"],
                   should_call_ai=lock_result["should_call_ai"],
                   parsed_message_count=len(parsed_messages))

        # Handle job cancellation if needed
        if lock_result.get("should_cancel_previous") and lock_result.get("previous_ai_job_id"):
            await self._cancel_previous_job(lock_result["previous_ai_job_id"], section_id)

        if lock_result["should_call_ai"]:
            return await self._start_ai_processing_flow(
                section_id, conversation_id, lock_result,
                bot_config, ai_config, platform_config,
                parsed_messages, history, resources
            )
        else:
            return {
                "success": True,
                "status": "locked",
                "action": lock_result["action"],
                "message": "Message is being processed by another request"
            }

    async def _cancel_previous_job(self, previous_job_id: str, section_id: str):
        """Cancel previous job."""
        try:
            await self.background_job_manager.cancel_job(previous_job_id)
            logger.info("Previous AI job cancelled",
                       cancelled_job_id=previous_job_id,
                       conversation_id=section_id)
        except Exception as cancel_error:
            logger.warning("Failed to cancel previous job",
                          job_id=previous_job_id, error=str(cancel_error))

    async def _start_ai_processing_flow(
        self,
        section_id: str,
        conversation_id: str,
        lock_result: Dict[str, Any],
        bot_config: Dict[str, Any],
        ai_config: Dict[str, Any],
        platform_config: Dict[str, Any],
        parsed_messages: List[Dict[str, Any]],
        history: str,
        resources: Optional[Dict[str, Any]]
    ) -> Dict[str, Any]:
        """Start AI processing flow."""
        # await 2 seconds
        await asyncio.sleep(2)

        # Start AI processing
        ai_job_id = await self._start_ai_processing(
            section_id, conversation_id, lock_result["lock_data"],
            bot_config, ai_config, platform_config,
            parsed_messages, history, resources
        )

        # Update lock with job ID
        await self.lock_manager.update_lock_with_ai_job(section_id, ai_job_id)

        action_description = "Message received and AI processing started"
        if lock_result.get("should_cancel_previous"):
            action_description = "Previous job cancelled, reprocessing with new history"

        return {
            "success": True,
            "status": "ai_processing_started",
            "action": lock_result["action"],
            "ai_job_id": ai_job_id,
            "lock_id": lock_result["lock_data"]["lock_id"],
            "consolidated_messages": len(parsed_messages),
            "consolidated_count": lock_result.get("consolidated_message_count", 1),
            "bot_name": bot_config["name"],
            "message": action_description,
            "cancelled_previous_job": lock_result.get("previous_ai_job_id"),
            "reprocessing": lock_result.get("should_cancel_previous", False)
        }

    # Legacy method aliases for backward compatibility
    async def _get_cached_history(self, conversation_id: str) -> Optional[str]:
        """Legacy method for backward compatibility."""
        return await self.history_processor.get_cached_history(conversation_id)

    async def _set_cached_history(self, conversation_id: str, history: str) -> bool:
        """Legacy method for backward compatibility."""
        return await self.history_processor.set_cached_history(conversation_id, history)

    async def _save_history_to_database_from_platform(
        self,
        conversation_id: str,
        platform_conversation_id: str = None,
        platform_config: Dict[str, Any] = None
    ):
        """Save current history to database from platform actions context."""
        try:
            print("================== Conversation ID: ", conversation_id)
            print("================== Platform Conversation ID: ", platform_conversation_id)
            # Get current cached history
            current_history = await self.history_processor.get_cached_history(conversation_id)

            if not current_history and platform_conversation_id and platform_config:
                logger.info("No cached history found, attempting to fetch from platform",
                           conversation_id=conversation_id,
                           platform_conversation_id=platform_conversation_id)

                # Try to get history from platform as fallback
                try:
                    # Get platform client and fetch history
                    platform_client = get_platform_client()

                    history_result = await platform_client.get_conversation_history(
                        conversation_id=platform_conversation_id,
                        platform_config=platform_config
                    )

                    if history_result:
                        if history_result.get("history"):  # History is present and not empty
                            current_history = history_result["history"]
                            logger.info("Successfully fetched history from platform as fallback",
                                       conversation_id=conversation_id,
                                       platform_conversation_id=platform_conversation_id,
                                       history_length=len(current_history))

                            # Cache the history for future use
                            await self.history_processor.set_cached_history(conversation_id, current_history)
                        else:  # History key exists but is empty
                            logger.info("Platform returned empty history as fallback",
                                       conversation_id=conversation_id,
                                       platform_conversation_id=platform_conversation_id,
                                       platform_result=history_result)
                    else:
                        logger.warning("Failed to fetch history from platform as fallback",
                                     conversation_id=conversation_id,
                                     platform_conversation_id=platform_conversation_id,
                                     platform_result=history_result)

                except Exception as platform_error:
                    logger.warning("Error fetching history from platform as fallback",
                                 conversation_id=conversation_id,
                                 platform_conversation_id=platform_conversation_id,
                                 error=str(platform_error))
            elif not current_history:
                logger.info("No cached history found, attempting to fetch from platform",
                           conversation_id=conversation_id)

                # Try to get history from platform as fallback without provided context
                try:
                    # Get bot config to find platform
                    bot_config = await self.bot_config_service.get_bot_config(conversation_id)
                    platform_config_fallback = await self.config_service.get_platform_config(bot_config.get("platform_id"))

                    # Get platform conversation ID (assuming it's the same as conversation_id for now)
                    platform_conversation_id_fallback = platform_conversation_id

                    # Get platform client and fetch history
                    platform_client = get_platform_client()

                    history_result = await platform_client.get_conversation_history(
                        conversation_id=platform_conversation_id_fallback,
                        platform_config=platform_config_fallback
                    )

                    if history_result.get("success"):
                        if history_result.get("history"):  # History is present and not empty
                            current_history = history_result["history"]
                            logger.info("Successfully fetched history from platform as fallback (without context)",
                                       conversation_id=conversation_id,
                                       history_length=len(current_history))

                            # Cache the history for future use
                            await self.history_processor.set_cached_history(conversation_id, current_history)
                        else:  # History key exists but is empty
                            logger.info("Platform returned empty history as fallback (without context)",
                                       conversation_id=conversation_id,
                                       platform_result=history_result)
                    else:
                        logger.warning("Failed to fetch history from platform as fallback (without context)",
                                     conversation_id=conversation_id,
                                     platform_result=history_result)

                except Exception as platform_error:
                    logger.warning("Error fetching history from platform as fallback (without context)",
                                 conversation_id=conversation_id,
                                 error=str(platform_error))

            if not current_history:
                logger.warning("No history available to save to database (cached or platform)",
                             conversation_id=conversation_id)
                return

            # Update conversation history in database
            async with async_session_factory() as session:
                conversation_crud = ConversationCRUD(session)

                # Create proper update request object
                update_request = UpdateConversationRequest(history=current_history)

                updated = await conversation_crud.update(
                    uuid.UUID(conversation_id),
                    update_request
                )

                if updated:
                    logger.info("Successfully saved history to database from platform context",
                               conversation_id=conversation_id,
                               history_length=len(current_history))
                else:
                    logger.warning("Failed to update conversation history from platform context",
                                 conversation_id=conversation_id)

        except Exception as e:
            logger.error("Error saving history to database from platform context",
                        conversation_id=conversation_id,
                        error=str(e))
            raise

    async def _remove_lock_from_platform_actions(self, conversation_id: str, job_id: str, ai_action: str):
        """Remove lock from platform actions context."""
        try:
            # Get current lock info for logging purposes
            lock_data = await self.lock_manager.get_lock_info(conversation_id)

            if not lock_data:
                logger.warning("No lock found to remove from platform actions context",
                             conversation_id=conversation_id,
                             job_id=job_id,
                             ai_action=ai_action)
                return

            # Log the lock information before removal
            logger.info("Removing lock from platform actions context",
                       conversation_id=conversation_id,
                       job_id=job_id,
                       ai_action=ai_action,
                       lock_id=lock_data.lock_id,
                       lock_created_at=lock_data.created_at,
                       processing_duration_seconds=time.time() - lock_data.created_at)

            # Remove the lock
            success = await self.lock_manager.release_lock(conversation_id)

            if success:
                logger.info("Lock successfully removed from platform actions context",
                           conversation_id=conversation_id,
                           job_id=job_id,
                           ai_action=ai_action,
                           lock_id=lock_data.lock_id)
            else:
                logger.warning("Failed to remove lock from platform actions - may have already been removed",
                             conversation_id=conversation_id,
                             job_id=job_id,
                             ai_action=ai_action,
                             lock_id=lock_data.lock_id)

        except Exception as e:
            logger.error("Error removing lock from platform actions context",
                        conversation_id=conversation_id,
                        job_id=job_id,
                        ai_action=ai_action,
                        error=str(e))
            raise

    # Public interface methods
    async def get_job_status(self, job_id: str) -> Dict[str, Any]:
        """Get job processing status."""
        if not self._initialized:
            await self.initialize()
        return await self.background_job_manager.get_job_status(job_id)

    async def cancel_job(self, job_id: str) -> bool:
        """Cancel a processing job."""
        if not self._initialized:
            await self.initialize()
        return await self.background_job_manager.cancel_job(job_id)

    async def get_conversation_lock_info(self, conversation_id: str) -> Optional[Dict]:
        """Get current lock information for conversation."""
        if not self._initialized:
            await self.initialize()
        lock_data = await self.lock_manager.get_lock_info(conversation_id)
        return lock_data.to_dict() if lock_data else None

    async def release_conversation_lock(self, conversation_id: str) -> bool:
        """Manually release conversation lock."""
        if not self._initialized:
            await self.initialize()
        return await self.lock_manager.release_lock(conversation_id)

    async def _start_ai_processing(
        self,
        section_id: str,
        conversation_id: str,
        lock_data: Dict[str, Any],
        bot_config: Dict[str, Any],
        ai_config: Dict[str, Any],
        platform_config: Dict[str, Any],
        messages: List[Dict[str, Any]],
        history: str,
        resources: Optional[Dict[str, Any]]
    ) -> str:
        """Start background AI processing job."""
        ai_job_payload = {
            "conversation_id": section_id,
            "platform_conversation_id": conversation_id,
            "lock_id": lock_data["lock_id"],
            "messages": messages,
            "bot_config": bot_config,
            "ai_config": ai_config,
            "platform_config": platform_config,
            "resources": resources or {},
            "history": history
        }

        ai_job_id = await self.background_job_manager.create_ai_processing_job(ai_job_payload)

        logger.info("AI processing job created",
                   conversation_id=section_id,
                   ai_job_id=ai_job_id,
                   message_count=len(messages))

        return ai_job_id

    async def get_handler_status(self) -> Dict[str, Any]:
        """Get overall handler status."""
        if not self._initialized:
            return {
                "initialized": False,
                "components": {}
            }

        worker_status = await self.background_job_manager.get_worker_status()

        return {
            "initialized": self._initialized,
            "components": {
                "cache_manager": bool(self.cache_manager),
                "redis_connected": bool(self.cache_manager.primary) if self.cache_manager else False,
                "lock_manager": bool(self.lock_manager),
                "background_job_manager": worker_status
            },
            "status": "healthy" if all([
                self.lock_manager,
                worker_status.get("status") == "healthy"
            ]) else "degraded"
        }

    async def start_background_processing(self):
        """Start background job processing worker."""
        if not self._initialized:
            await self.initialize()

        logger.info("Starting background processing worker")
        await self.background_job_manager.start_background_worker()

    async def stop_background_processing(self):
        """Stop background job processing worker."""
        if self.background_job_manager:
            logger.info("Stopping background processing worker")
            await self.background_job_manager.stop_background_worker()

    async def cleanup_old_locks(self, max_age_hours: int = CLEANUP_MAX_AGE_HOURS) -> int:
        """Clean up old message locks."""
        if not self._initialized:
            await self.initialize()

        try:
            current_time = time.time()
            max_age_seconds = max_age_hours * 3600
            cleaned_count = 0

            # Get all lock keys
            lock_pattern = f"{self.lock_manager.lock_prefix}*"
            lock_keys = await self.cache_manager.keys(lock_pattern)

            for key in lock_keys:
                try:
                    lock_data = await self.cache_manager.get_json(key)
                    if lock_data:
                        created_at = lock_data.get("created_at", 0)
                        if current_time - created_at > max_age_seconds:
                            await self.cache_manager.delete(key)
                            cleaned_count += 1
                    else:
                        # Remove invalid lock data
                        await self.cache_manager.delete(key)
                        cleaned_count += 1
                except Exception as e:
                    logger.warning("Error processing lock for cleanup", lock_key=key, error=str(e))
                    await self.cache_manager.delete(key)
                    cleaned_count += 1

            logger.info("Cleaned up old locks", count=cleaned_count)
            return cleaned_count

        except Exception as e:
            logger.error("Failed to cleanup old locks", error=str(e))
            return 0

    async def cleanup_old_jobs(self, max_age_hours: int = CLEANUP_MAX_AGE_HOURS) -> int:
        """Cleanup old jobs older than max_age_hours."""
        try:
            cleanup_count = 0
            cutoff_time = time.time() - (max_age_hours * 3600)

            # Get all job keys
            pattern = f"{self.background_job_manager.job_prefix}*"
            keys = await self.cache_manager.keys(pattern)

            for key in keys:
                try:
                    job_data = await self.cache_manager.get_json(key)
                    if job_data:
                        created_at = job_data.get("created_at", 0)
                        if created_at < cutoff_time:
                            await self.cache_manager.delete(key)
                            cleanup_count += 1
                    else:
                        # Delete corrupted job data
                        await self.cache_manager.delete(key)
                        cleanup_count += 1
                except Exception as e:
                    logger.warning("Error processing job for cleanup",
                                 job_key=key, error=str(e))
                    await self.cache_manager.delete(key)
                    cleanup_count += 1

            logger.info("Job cleanup completed",
                       cleanup_count=cleanup_count,
                       max_age_hours=max_age_hours)

            return cleanup_count

        except Exception as e:
            logger.error("Error during job cleanup", error=str(e))
            return 0

    async def _execute_platform_action(
        self,
        ai_action: str,
        ai_response: Dict[str, Any],
        conversation_id: str,
        platform_config: Dict[str, Any],
        job_id: str,
        platform_client: PlatformClient = None
    ):
        """Execute the AI action through the platform."""
        try:
            platform_id = platform_config.get("platform_id") or platform_config.get("id")
            platform_name = platform_config.get("name", "Unknown Platform")

            logger.info("Executing platform action",
                       job_id=job_id,
                       conversation_id=conversation_id,
                       ai_action=ai_action,
                       platform_id=platform_id,
                       platform_name=platform_name)

            action_executed = False
            platform_actions = platform_config.get("actions", [])

            # Build actions map
            actions_map = {}
            for action in platform_actions:
                actions_map[action.get("name")] = {
                    "path": action.get("path"),
                    "method": action.get("method"),
                    "meta_data": action.get("meta_data")
                }

            platform_action = actions_map.get(ai_action)

            if platform_action:
                path = platform_action.get("path")
                method = platform_action.get("method")
                meta_data = platform_action.get("meta_data")
                url = f"{platform_config.get('base_url')}{path}"

                await platform_client.execute_platform_action(
                    platform_config,
                    url,
                    method,
                    meta_data,
                    conversation_id,
                    ai_response,
                    ai_action
                )

                action_executed = True
            else:
                logger.warning("Unknown AI action type",
                             job_id=job_id,
                             conversation_id=conversation_id,
                             ai_action=ai_action,
                             platform_name=platform_name)

            # Update job status
            if action_executed:
                await self.background_job_manager._update_job_status(job_id, "completed", {
                    "ai_action": ai_action,
                    "platform_action_executed": True,
                    "platform_name": platform_name,
                    "completed_at": time.time()
                })
                logger.info("Platform action execution completed",
                           job_id=job_id,
                           ai_action=ai_action)
            else:
                await self.background_job_manager._update_job_status(job_id, "completed", {
                    "ai_action": ai_action,
                    "platform_action_executed": False,
                    "platform_name": platform_name,
                    "note": "Action logged but not executed (implementation pending)",
                    "completed_at": time.time()
                })

        except Exception as e:
            logger.error("Error executing platform action",
                        job_id=job_id,
                        conversation_id=conversation_id,
                        ai_action=ai_action,
                        error=str(e))

            await self.background_job_manager._update_job_status(job_id, "failed", {
                "error": f"Platform action execution failed: {str(e)}",
                "ai_action": ai_action,
                "completed_at": time.time()
            })

    async def close(self):
        """Clean up all resources."""
        logger.info("Closing enhanced message handler")

        if self.background_job_manager:
            await self.background_job_manager.close()

        self._initialized = False
        logger.info("Enhanced message handler closed")

    async def _remove_lock_after_completion(self, conversation_id: str, job_id: str, status: str, ai_result: Dict[str, Any]):
        """Remove lock after AI job completion (success or failure)."""
        try:
            # Get current lock info for logging purposes
            lock_data = await self.lock_manager.get_lock_info(conversation_id)

            if not lock_data:
                logger.warning("No lock found to remove after completion",
                             conversation_id=conversation_id,
                             job_id=job_id,
                             status=status)
                return

            # Log the lock information before removal
            logger.info("Removing lock after AI job completion",
                       conversation_id=conversation_id,
                       job_id=job_id,
                       status=status,
                       lock_id=lock_data.lock_id,
                       ai_action=ai_result.get("action", ""),
                       lock_created_at=lock_data.created_at,
                       processing_duration_seconds=time.time() - lock_data.created_at)

            # Remove the lock
            success = await self.lock_manager.release_lock(conversation_id)

            if success:
                logger.info("Lock successfully removed after AI processing",
                           conversation_id=conversation_id,
                           job_id=job_id,
                           status=status,
                           lock_id=lock_data.lock_id)
            else:
                logger.warning("Failed to remove lock - may have already been removed",
                             conversation_id=conversation_id,
                             job_id=job_id,
                             status=status,
                             lock_id=lock_data.lock_id)

        except Exception as e:
            logger.error("Error removing lock after completion",
                        conversation_id=conversation_id,
                        job_id=job_id,
                        status=status,
                        error=str(e))
            raise

    async def _update_lock_for_continuation(self, conversation_id: str, job_id: str, ai_result: Dict[str, Any]):
        """Update lock to allow conversation continuation after AI job failure."""
        try:
            # Get current lock info
            lock_data = await self.lock_manager.get_lock_info(conversation_id)

            if not lock_data:
                logger.warning("No lock found to update for continuation",
                             conversation_id=conversation_id,
                             job_id=job_id)
                return

            # Update lock to mark it as ready for retry/continuation
            lock_key = f"{self.lock_manager.lock_prefix}{conversation_id}"

            # Create updated lock that allows continuation
            updated_lock = LockData(
                conversation_id=lock_data.conversation_id,
                history_hash=lock_data.history_hash,
                created_at=lock_data.created_at,
                lock_id=LockData.generate_lock_id(),  # Generate new lock_id for retry
                consolidated_count=1,  # Reset count for new processing attempt
                updated_at=time.time(),
                ai_job_id=None,  # Clear failed job_id
                previous_ai_job_id=job_id  # Track the failed job
            )

            # Add failure information to lock data
            lock_dict = updated_lock.to_dict()
            lock_dict.update({
                "processing_status": "ready_for_retry",
                "last_ai_action": ai_result.get("action", ""),
                "last_failure_reason": ai_result.get("error", "Unknown error"),
                "last_failure_at": time.time(),
                "failed_job_id": job_id
            })

            await self.cache_manager.set_json(
                lock_key,
                lock_dict,
                LOCK_TTL_SECONDS
            )

            logger.info("Lock updated for conversation continuation",
                       conversation_id=conversation_id,
                       job_id=job_id,
                       new_lock_id=updated_lock.lock_id,
                       old_lock_id=lock_data.lock_id,
                       failure_reason=ai_result.get("error", "Unknown"))

        except Exception as e:
            logger.error("Error updating lock for continuation",
                        conversation_id=conversation_id,
                        job_id=job_id,
                        error=str(e))
            raise<|MERGE_RESOLUTION|>--- conflicted
+++ resolved
@@ -716,14 +716,7 @@
                        platform_id=platform_id)
 
             # Check for history updates
-<<<<<<< HEAD
-            print("========== Platform Conversation ID ==========")
-            print(platform_conversation_id)
-            print("========== Conversation ID ==========")
-            print(conversation_id)
-=======
             print("================== Platform Conversation ID: ", platform_conversation_id)
->>>>>>> a48b2765
             latest_history = await platform_client.get_conversation_history(
                 conversation_id=platform_conversation_id,
                 platform_config=platform_config
